# Copyright (c) Microsoft Corporation. All rights reserved.
# Licensed under the MIT License.


# This script reuses some code from
# https://github.com/huggingface/transformers

import logging
import os
import pathlib
import sys
from datetime import datetime

import wandb
from sklearn.utils.class_weight import compute_sample_weight
from scipy.special import softmax

import numpy as np
import random
import tensorflow.io.gfile as gfile
import torch
import torch.nn.functional as F
import torch.optim as optim
from apex import amp
from fairseq.models.roberta import RobertaModel as FairseqRobertModel
from pytorch_pretrained_bert import BertAdam as Adam
from tensorboardX import SummaryWriter
from torch import nn
from torch.optim.lr_scheduler import *
from torch.utils.data import DataLoader
from transformers import (
    AlbertConfig,
    AlbertModel,
    AlbertTokenizer,
    BertConfig,
    BertModel,
    BertPreTrainedModel,
    BertTokenizer,
    PretrainedConfig,
    PreTrainedModel,
    RobertaConfig,
    RobertaModel,
    RobertaTokenizer,
    XLMRobertaConfig,
    XLMRobertaModel,
    XLMRobertaTokenizer,
    XLNetConfig,
    XLNetModel,
    XLNetTokenizer,
)

from mtdnn.common.archive_maps import PRETRAINED_MODEL_ARCHIVE_MAP
from mtdnn.common.average_meter import AverageMeter
from mtdnn.common.bert_optim import Adamax, RAdam
from mtdnn.common.dropout_wrapper import DropoutWrapper
from mtdnn.common.linear_pooler import LinearPooler
from mtdnn.common.loss import LOSS_REGISTRY
from mtdnn.common.metrics import calc_metrics
from mtdnn.common.san import SANBERTNetwork, SANClassifier
from mtdnn.common.uncertainty import BatchBALD
from mtdnn.common.san_model import SanModel
from mtdnn.common.squad_utils import extract_answer, merge_answers, select_answers
from mtdnn.common.types import DataFormat, EncoderModelType, TaskType
from mtdnn.common.utils import MTDNNCommonUtils
from mtdnn.configuration_mtdnn import MTDNNConfig
from mtdnn.process_mtdnn import MTDNNDataProcess
from mtdnn.dataset_mtdnn import MTDNNCollater
from mtdnn.tasks.config import MTDNNTaskDefs
from mtdnn.tasks.utils import submit


logger = MTDNNCommonUtils.create_logger(__name__, to_disk=True)

# Supported Model Classes Map
MODEL_CLASSES = {
    "bert": (BertConfig, BertModel, BertTokenizer),
    "xlnet": (XLNetConfig, XLNetModel, XLNetTokenizer),
    "roberta": (RobertaConfig, RobertaModel, RobertaTokenizer),
    "albert": (AlbertConfig, AlbertModel, AlbertTokenizer),
    "xlmroberta": (XLMRobertaConfig, XLMRobertaModel, XLMRobertaTokenizer),
    "san": (BertConfig, SanModel, BertTokenizer),
}


class MTDNNPretrainedModel(nn.Module):
    config_class = MTDNNConfig
    pretrained_model_archive_map = PRETRAINED_MODEL_ARCHIVE_MAP
    load_tf_weights = lambda model, config, path: None
    base_model_prefix = "mtdnn"

    def __init__(self, config):
        super(MTDNNPretrainedModel, self).__init__()
        if not isinstance(config, PretrainedConfig):
            raise ValueError(
                "Parameter config in `{}(config)` should be an instance of class `PretrainedConfig`. "
                "To create a model from a pretrained model use "
                "`model = {}.from_pretrained(PRETRAINED_MODEL_NAME)`".format(
                    self.__class__.__name__, self.__class__.__name__
                )
            )
        # Save config in model
        self.config = config


class MTDNNModel(MTDNNPretrainedModel):
    """Instance of an MTDNN Model

    Arguments:
        MTDNNPretrainedModel {BertPretrainedModel} -- Inherited from Bert Pretrained
        config  {MTDNNConfig} -- MTDNN Configuration Object
        pretrained_model_name {str} -- Name of the pretrained model to initial checkpoint
        num_train_step  {int} -- Number of steps to take each training

    Raises:
        RuntimeError: [description]
        ImportError: [description]

    Returns:
        MTDNNModel -- An Instance of an MTDNN Model
    """

    def __init__(
        self,
        config: MTDNNConfig,
        task_defs: MTDNNTaskDefs,
        data_processor: MTDNNDataProcess,
        pretrained_model_name: str = "mtdnn-base-uncased",
        test_datasets_list: list = [],
        output_dir: str = "checkpoint",
    ):
        # Input validation
        assert (
            config.init_checkpoint in self.supported_init_checkpoints()
        ), f"Initial checkpoint must be in {self.supported_init_checkpoints()}"

        num_train_step = data_processor.get_num_all_batches()
        decoder_opts = data_processor.get_decoder_options_list()
        task_types = data_processor.get_task_types_list()
        dropout_list = data_processor.get_tasks_dropout_prob_list()
        loss_types = data_processor.get_loss_types_list()
        kd_loss_types = data_processor.get_kd_loss_types_list()
        tasks_nclass_list = data_processor.get_task_nclass_list()

        # data loaders
        multitask_train_dataloader = data_processor.get_train_dataloader()
        dev_dataloaders_list = data_processor.get_dev_dataloaders()
        test_dataloaders_list = data_processor.get_test_dataloaders()

        assert decoder_opts, "Decoder options list is required!"
        assert task_types, "Task types list is required!"
        assert dropout_list, "Task dropout list is required!"
        assert loss_types, "Loss types list is required!"
        assert kd_loss_types, "KD Loss types list is required!"
        assert tasks_nclass_list, "Tasks nclass list is required!"
        assert (
            multitask_train_dataloader
        ), "DataLoader for multiple tasks cannot be None"

        super(MTDNNModel, self).__init__(config)

        # Initialize model config and update with training options
        self.config = config
        self.update_config_with_training_opts(
            decoder_opts,
            task_types,
            dropout_list,
            loss_types,
            kd_loss_types,
            tasks_nclass_list,
        )
        wandb.init(project='mtl-uncertainty-mini', entity='feifang24', config=self.config.to_dict())
        self.tasks = data_processor.tasks # {task_name: task_idx}
        self.task_defs = task_defs
        self.multitask_train_dataloader = multitask_train_dataloader
        self.dev_dataloaders_list = dev_dataloaders_list
        self.test_dataloaders_list = test_dataloaders_list
        self.test_datasets_list = self._configure_test_ds(test_datasets_list)
        self.output_dir = output_dir

        self.batch_bald = BatchBALD(num_samples=10, num_draw=500, shuffle_prop=0.0, reverse=True, reduction='mean')
<<<<<<< HEAD
=======
        self.loss_weights = [None] * self.num_tasks

>>>>>>> 249fa6d3
        # Create the output_dir if it's doesn't exist
        MTDNNCommonUtils.create_directory_if_not_exists(self.output_dir)

        self.pooler = None

        # Resume from model checkpoint
        if self.config.resume and self.config.model_ckpt:
            assert os.path.exists(
                self.config.model_ckpt
            ), "Model checkpoint does not exist"
            logger.info(f"loading model from {self.config.model_ckpt}")
            self = self.load(self.config.model_ckpt)
            return

        # Setup the baseline network
        # - Define the encoder based on config options
        # - Set state dictionary based on configuration setting
        # - Download pretrained model if flag is set
        # TODO - Use Model.pretrained_model() after configuration file is hosted.
        if self.config.use_pretrained_model:
            with MTDNNCommonUtils.download_path() as file_path:
                path = pathlib.Path(file_path)
                self.local_model_path = MTDNNCommonUtils.maybe_download(
                    url=self.pretrained_model_archive_map[pretrained_model_name],
                    log=logger,
                )
            self.bert_model = MTDNNCommonUtils.load_pytorch_model(self.local_model_path)
            self.state_dict = self.bert_model["state"]
        else:
            # Set the config base on encoder type set for initial checkpoint
            if config.encoder_type == EncoderModelType.BERT:
                self.bert_config = BertConfig.from_dict(self.config.to_dict())
                self.bert_model = BertModel.from_pretrained(self.config.init_checkpoint)
                self.state_dict = self.bert_model.state_dict()
                self.config.hidden_size = self.bert_config.hidden_size
            if config.encoder_type == EncoderModelType.ROBERTA:
                # Download and extract from PyTorch hub if not downloaded before
                self.bert_model = torch.hub.load(
                    "pytorch/fairseq", config.init_checkpoint
                )
                self.config.hidden_size = self.bert_model.args.encoder_embed_dim
                self.pooler = LinearPooler(self.config.hidden_size)
                new_state_dict = {}
                for key, val in self.bert_model.state_dict().items():
                    if key.startswith(
                        "model.decoder.sentence_encoder"
                    ) or key.startswith("model.classification_heads"):
                        key = f"bert.{key}"
                        new_state_dict[key] = val
                    # backward compatibility PyTorch <= 1.0.0
                    if key.startswith("classification_heads"):
                        key = f"bert.model.{key}"
                        new_state_dict[key] = val
                self.state_dict = new_state_dict

        self.updates = (
            self.state_dict["updates"]
            if self.state_dict and "updates" in self.state_dict
            else 0
        )
        self.local_updates = 0
        self.train_loss = AverageMeter()
        self.train_loss_by_task = [AverageMeter() for _ in range(len(self.tasks))]
        self.network = SANBERTNetwork(
            init_checkpoint_model=self.bert_model,
            pooler=self.pooler,
            config=self.config,
        )
        if self.state_dict:
            self.network.load_state_dict(self.state_dict, strict=False)
        self.mnetwork = (
            nn.DataParallel(self.network) if self.config.multi_gpu_on else self.network
        )
        self.total_param = sum(
            [p.nelement() for p in self.network.parameters() if p.requires_grad]
        )

        # Move network to GPU if device available and flag set
        if self.config.cuda:
            self.network.cuda(device=self.config.cuda_device)
        self.optimizer_parameters = self._get_param_groups()
        self._setup_optim(self.optimizer_parameters, self.state_dict, num_train_step)
        self.para_swapped = False
        self.optimizer.zero_grad()
        self._setup_lossmap()

    @property
    def num_tasks(self):
        return len(self.tasks)

    def _configure_test_ds(self, test_datasets_list):
        if test_datasets_list: return test_datasets_list
        result = []
        for task in self.task_defs.get_task_names():
            if task == 'mnli':
                result.append('mnli_matched')
                result.append('mnli_mismatched')
            else:
                result.append(task)
        return result


    def _get_param_groups(self):
        no_decay = ["bias", "gamma", "beta", "LayerNorm.bias", "LayerNorm.weight"]
        optimizer_parameters = [
            {
                "params": [
                    p
                    for n, p in self.network.named_parameters()
                    if not any(nd in n for nd in no_decay)
                ],
                "weight_decay": 0.01,
            },
            {
                "params": [
                    p
                    for n, p in self.network.named_parameters()
                    if any(nd in n for nd in no_decay)
                ],
                "weight_decay": 0.0,
            },
        ]
        return optimizer_parameters

    def _setup_optim(
        self, optimizer_parameters, state_dict: dict = None, num_train_step: int = -1
    ):

        # Setup optimizer parameters
        if self.config.optimizer == "sgd":
            self.optimizer = optim.SGD(
                optimizer_parameters,
                self.config.learning_rate,
                weight_decay=self.config.weight_decay,
            )
        elif self.config.optimizer == "adamax":
            self.optimizer = Adamax(
                optimizer_parameters,
                self.config.learning_rate,
                warmup=self.config.warmup,
                t_total=num_train_step,
                max_grad_norm=self.config.grad_clipping,
                schedule=self.config.warmup_schedule,
                weight_decay=self.config.weight_decay,
            )

        elif self.config.optimizer == "radam":
            self.optimizer = RAdam(
                optimizer_parameters,
                self.config.learning_rate,
                warmup=self.config.warmup,
                t_total=num_train_step,
                max_grad_norm=self.config.grad_clipping,
                schedule=self.config.warmup_schedule,
                eps=self.config.adam_eps,
                weight_decay=self.config.weight_decay,
            )

            # The current radam does not support FP16.
            self.config.fp16 = False
        elif self.config.optimizer == "adam":
            self.optimizer = Adam(
                optimizer_parameters,
                lr=self.config.learning_rate,
                warmup=self.config.warmup,
                t_total=num_train_step,
                max_grad_norm=self.config.grad_clipping,
                schedule=self.config.warmup_schedule,
                weight_decay=self.config.weight_decay,
            )

        else:
            raise RuntimeError(f"Unsupported optimizer: {self.config.optimizer}")

        # Clear scheduler for certain optimizer choices
        if self.config.optimizer in ["adam", "adamax", "radam"]:
            if self.config.have_lr_scheduler:
                self.config.have_lr_scheduler = False

        if state_dict and "optimizer" in state_dict:
            self.optimizer.load_state_dict(state_dict["optimizer"])

        if self.config.fp16:
            try:
                global amp
            except ImportError:
                raise ImportError(
                    "Please install apex from https://www.github.com/nvidia/apex to use fp16 training."
                )
            model, optimizer = amp.initialize(
                self.network, self.optimizer, opt_level=self.config.fp16_opt_level
            )
            self.network = model
            self.optimizer = optimizer

        if self.config.have_lr_scheduler:
            if self.config.scheduler_type == "rop":
                self.scheduler = ReduceLROnPlateau(
                    self.optimizer, mode="max", factor=self.config.lr_gamma, patience=3
                )
            elif self.config.scheduler_type == "exp":
                self.scheduler = ExponentialLR(
                    self.optimizer, gamma=self.config.lr_gamma or 0.95
                )
            else:
                milestones = [
                    int(step)
                    for step in (self.config.multi_step_lr or "10,20,30").split(",")
                ]
                self.scheduler = MultiStepLR(
                    self.optimizer, milestones=milestones, gamma=self.config.lr_gamma
                )
        else:
            self.scheduler = None

    def _setup_lossmap(self):
        self.task_loss_criterion = []
        for idx, cs in enumerate(self.config.loss_types):
            assert cs is not None, "Loss type must be defined."
            lc = LOSS_REGISTRY[cs](name=f"Loss func of task {idx}: {cs}")
            self.task_loss_criterion.append(lc)

    def _setup_kd_lossmap(self):
        loss_types = self.config.kd_loss_types
        self.kd_task_loss_criterion = []
        if self.config.mkd_opt > 0:
            for idx, cs in enumerate(loss_types):
                assert cs, "Loss type must be defined."
                lc = LOSS_REGISTRY[cs](name="Loss func of task {}: {}".format(idx, cs))
                self.kd_task_loss_criterion.append(lc)

    def _to_cuda(self, tensor):
        # Set tensor to gpu (non-blocking) if a PyTorch tensor
        if tensor is None:
            return tensor

        if isinstance(tensor, list) or isinstance(tensor, tuple):
            y = [
                e.cuda(device=self.config.cuda_device, non_blocking=True)
                for e in tensor
            ]
            for t in y:
                t.requires_grad = False
        else:
            y = tensor.cuda(device=self.config.cuda_device, non_blocking=True)
            y.requires_grad = False
        return y

    def train(self):
        if self.para_swapped:
            self.para_swapped = False

    def update(self, batch_meta, batch_data):
        self.network.train()
        target = batch_data[batch_meta["label"]]
        soft_labels = None

        task_type = batch_meta["task_type"]
        target = self._to_cuda(target) if self.config.cuda else target

        task_id = batch_meta["task_id"]
        inputs = batch_data[: batch_meta["input_len"]]
        if len(inputs) == 3:
            inputs.append(None)
            inputs.append(None)
        inputs.append(task_id)
        weight = self.loss_weights[task_id]
        if self.config.weighted_on:
            if self.config.cuda:
                weight = batch_data[batch_meta["factor"]].cuda(
                    device=self.config.cuda_device, non_blocking=True
                )
            else:
                weight = batch_data[batch_meta["factor"]]
        logits = self.mnetwork(*inputs)

        # compute loss
        loss = 0
        if self.task_loss_criterion[task_id] and (target is not None):
            loss = self.task_loss_criterion[task_id](
                logits, target, weight, ignore_index=-1
            )

        # compute kd loss
        if self.config.mkd_opt > 0 and ("soft_label" in batch_meta):
            soft_labels = batch_meta["soft_label"]
            soft_labels = (
                self._to_cuda(soft_labels) if self.config.cuda else soft_labels
            )
            kd_lc = self.kd_task_loss_criterion[task_id]
            kd_loss = (
                kd_lc(logits, soft_labels, weight, ignore_index=-1) if kd_lc else 0
            )
            loss = loss + kd_loss

        self.train_loss_by_task[task_id].update(loss.item() / (self.loss_weights[task_id] if self.loss_weights[task_id] is not None else 1.), batch_data[batch_meta["token_id"]].size(0))
        self.train_loss.update(loss.item(), batch_data[batch_meta["token_id"]].size(0))
        # scale loss
        loss = loss / (self.config.grad_accumulation_step or 1)
        if self.config.fp16:
            with amp.scale_loss(loss, self.optimizer) as scaled_loss:
                scaled_loss.backward()
        else:
            loss.backward()
        self.local_updates += 1
        if self.local_updates % self.config.grad_accumulation_step == 0:
            if self.config.global_grad_clipping > 0:
                if self.config.fp16:
                    torch.nn.utils.clip_grad_norm_(
                        amp.master_params(self.optimizer),
                        self.config.global_grad_clipping,
                    )
                else:
                    torch.nn.utils.clip_grad_norm_(
                        self.network.parameters(), self.config.global_grad_clipping
                    )
            self.updates += 1
            # reset number of the grad accumulation
            self.optimizer.step()
            self.optimizer.zero_grad()

    def eval_mode(
        self,
        data: DataLoader,
        metric_meta,
        use_cuda=True,
        with_label=True,
        label_mapper=None,
        task_type=TaskType.Classification
    ):
        eval_loss = AverageMeter()
        if use_cuda:
            self.cuda()
        predictions = []
        golds = []
        scores = []
        uncertainties = []
        ids = []
        metrics = {}
        for idx, (batch_info, batch_data) in enumerate(data):
            if idx % 100 == 0:
                logger.info(f"predicting {idx}")
            batch_info, batch_data = MTDNNCollater.patch_data(
                use_cuda, batch_info, batch_data
            )
            score, pred, gold, loss, uncertainty = self._predict_batch(batch_info, batch_data)
            predictions.extend(pred)
            golds.extend(gold)
            scores.extend(score)
            uncertainties.append(uncertainty)
            ids.extend(batch_info["uids"])
            eval_loss.update(loss.item(), len(batch_info["uids"]))

        if task_type == TaskType.Span:
            golds = merge_answers(ids, golds)
            predictions, scores = select_answers(ids, predictions, scores)
        if with_label:
            metrics = calc_metrics(
                metric_meta, golds, predictions, scores, label_mapper
            )
        return metrics, predictions, scores, golds, ids, (eval_loss.avg, eval_loss.count), np.mean(uncertainties)

    def _predict_batch(self, batch_meta, batch_data):
        self.network.eval()
        task_id = batch_meta["task_id"]
        task_type = batch_meta["task_type"]
        inputs = batch_data[: batch_meta["input_len"]]
        if len(inputs) == 3:
            inputs.append(None)
            inputs.append(None)
        inputs.append(task_id)

        # get logits (and val loss if we have labels)
        label = batch_meta["label"]
        target = batch_data[label] if type(label) is int else torch.tensor(label)
        target = self._to_cuda(target) if self.config.cuda else target

        weight = None
        if self.config.weighted_on:
            if self.config.cuda:
                weight = batch_data[batch_meta["factor"]].cuda(
                    device=self.config.cuda_device, non_blocking=True
                )
            else:
                weight = batch_data[batch_meta["factor"]]

        score = self.mnetwork(*inputs)
        if self.config.focal_loss:
            uncertainty = np.max(F.softmax(score, dim=1).data.cpu(), axis=1)
        elif self.config.mc_dropout_samples > 0:
            def apply_dropout(m):
                if isinstance(m, DropoutWrapper):
                    m.train()
            self.network.apply(apply_dropout)
            mc_sample_scores = torch.stack([self.mnetwork(*inputs) for _ in range(self.config.mc_dropout_samples)], -1)
            mc_sample_scores = F.softmax(mc_sample_scores, dim=1).data.cpu().numpy()
            if self.config.batch_bald:
                uncertainty = np.mean(self.batch_bald.get_uncertainties(mc_sample_scores))
            else:
                mc_sample_std = np.std(mc_sample_scores, axis=2)
                uncertainty = np.mean(mc_sample_std)
        else:
            uncertainty = 1.0

        loss = None
        if self.task_loss_criterion[task_id] and (target is not None):
            loss = self.task_loss_criterion[task_id](
                score, target, weight, ignore_index=-1
            )

        if task_type == TaskType.Ranking:
            score = score.contiguous().view(-1, batch_meta["pairwise_size"])
            assert task_type == TaskType.Ranking
            score = F.softmax(score, dim=1)
            score = score.data.cpu()
            score = score.numpy()
            predict = np.zeros(score.shape, dtype=int)
            positive = np.argmax(score, axis=1)
            for idx, pos in enumerate(positive):
                predict[idx, pos] = 1
            predict = predict.reshape(-1).tolist()
            score = score.reshape(-1).tolist()
            return score, predict, batch_meta["true_label"], loss
        elif task_type == TaskType.SequenceLabeling:
            mask = batch_data[batch_meta["mask"]]
            score = score.contiguous()
            score = score.data.cpu()
            score = score.numpy()
            predict = np.argmax(score, axis=1).reshape(mask.size()).tolist()
            valied_lenght = mask.sum(1).tolist()
            final_predict = []
            for idx, p in enumerate(predict):
                final_predict.append(p[: valied_lenght[idx]])
            score = score.reshape(-1).tolist()
            return score, final_predict, batch_meta["label"], loss
        elif task_type == TaskType.Span:
            start, end = score
            predictions = []
            if self.config.encoder_type == EncoderModelType.BERT:
                scores, predictions = extract_answer(
                    batch_meta,
                    batch_data,
                    start,
                    end,
                    self.config.get("max_answer_len", 5),
                )
            return scores, predictions, batch_meta["answer"], loss
        else:
            if task_type == TaskType.Classification:
                score = F.softmax(score, dim=1)
            score = score.data.cpu()
            score = score.numpy()
            predict = np.argmax(score, axis=1).tolist()
            score = score.reshape(-1).tolist()

        return score, predict, batch_meta["label"], loss, uncertainty

    def _rerank_batches(self, batches, start_idx, task_weights, softmax_task_weights=False):
        def weights_to_probs(weights):
            if softmax_task_weights:
                probs = softmax(weights)
            else:
                probs = weights / np.sum(weights)
            return probs

        # reshuffle all batches; sort them by task_id
        new_batches = [list(self.multitask_train_dataloader) for _ in range(5)]
        for i in range(len(new_batches)):    
            random.shuffle(new_batches[i]) # this line somehow helps?
        new_batches = [b for batches in new_batches for b in batches] # flatten
        task_id_by_batch = [batch_meta["task_id"] for batch_meta, _ in new_batches]
        batches_by_task = [[] for _ in range(self.num_tasks)]
        for batch_idx, task_id in enumerate(task_id_by_batch):
            batches_by_task[task_id].append(batch_idx)

        # convert task_weights from dict to list, where list[i] = weight of task_id i
        task_id_to_weights = [None] * self.num_tasks
        for task_name, weight in task_weights.items():
            task_id = self.tasks[task_name]
            task_id_to_weights[task_id] = weight

        task_id_to_weights = np.asarray(task_id_to_weights) # raw uncertainty estimates

        task_probs = weights_to_probs(task_id_to_weights)

        # multiply weight by num batches per task
        # task_probs = weights_to_probs(task_id_to_weights * np.asarray([len(batches) for batches in batches_by_task]))  # comment out as see fit

        if self.config.uncertainty_based_weight:
            rel_loss_weights = (1. / task_id_to_weights)
            self.loss_weights = rel_loss_weights * self.num_tasks / np.sum(rel_loss_weights)
            # self.loss_weights = rel_loss_weights * np.mean(task_id_to_weights)

        num_batches = len(batches[start_idx:])
        # sample num_batches many tasks w/ replacement
        task_indices_sampled = np.random.choice(self.num_tasks, num_batches, replace=True, p=task_probs)

        reranked_batches = [None] * num_batches
        counters = [0] * self.num_tasks
        for i, task_id in enumerate(task_indices_sampled):
            batch_idx = batches_by_task[task_id][counters[task_id] % len(batches_by_task[task_id])]
            counters[task_id] += 1
            reranked_batches[i] = new_batches[batch_idx]

        return [None] * start_idx + reranked_batches

    def fit(self, epochs=0):
        """ Fit model to training datasets """
        epochs = epochs or self.config.epochs
        logger.info(f"Total number of params: {self.total_param}")
        FIRST_STEP_TO_LOG = 10
        for epoch in range(1, epochs + 1):
            logger.info(f"At epoch {epoch}")
            logger.info(
                f"Amount of data to go over: {len(self.multitask_train_dataloader)}"
            )

            start = datetime.now()
            # Create batches and train
            batches = list(self.multitask_train_dataloader)
            if self.config.uncertainty_based_sampling and epoch > 1:
                batches = self._rerank_batches(batches, start_idx=0, task_weights=uncertainties_by_task)
            for idx in range(len(batches)):
                batch_meta, batch_data = batches[idx]
                batch_meta, batch_data = MTDNNCollater.patch_data(
                    self.config.cuda, batch_meta, batch_data
                )

                task_id = batch_meta["task_id"]
                self.update(batch_meta, batch_data)
                if (
                    self.local_updates == FIRST_STEP_TO_LOG
                    or (self.local_updates)
                    % (self.config.log_per_updates * self.config.grad_accumulation_step)
                    == 0
                ):

                    time_left = str(
                        (datetime.now() - start)
                        / (idx + 1)
                        * (len(self.multitask_train_dataloader) - idx - 1)
                    ).split(".")[0]
                    logger.info(
                        "Updates - [{0:6}] Training Loss - [{1:.5f}] Time Remaining - [{2}]".format(
                            self.updates, self.train_loss.avg, time_left
                        )
                    )
<<<<<<< HEAD
                    val_logs, uncertainties_by_task = self._eval_on_dev(epoch, save_dev_scores=True)
=======
                    val_logs, uncertainties_by_task = self._eval_on_dev(epoch, save_dev_scores=False)
                    if self.local_updates == FIRST_STEP_TO_LOG:
                        self.initial_train_loss_by_task = np.asarray([loss.avg for loss in self.train_loss_by_task])
                    else:
                        if self.config.uncertainty_based_sampling and idx < len(batches) - 1:
                            batches = self._rerank_batches(batches, start_idx=idx+1, task_weights=uncertainties_by_task)
                    if self.config.rate_based_weight:
                        current_train_loss_by_task = np.asarray([loss.avg for loss in self.train_loss_by_task])
                        rate_of_training_by_task = current_train_loss_by_task / self.initial_train_loss_by_task
                        self.loss_weights = rate_of_training_by_task / np.mean(rate_of_training_by_task)
>>>>>>> 249fa6d3
                    self._log_training(val_logs)

                if self.config.save_per_updates_on and (
                    (self.local_updates)
                    % (
                        self.config.save_per_updates
                        * self.config.grad_accumulation_step
                    )
                    == 0
                ):
                    model_file = os.path.join(
                        self.output_dir, "model_{}_{}.pt".format(epoch, self.updates),
                    )
                    logger.info(f"Saving mt-dnn model to {model_file}")
                    self.save(model_file)

            # Eval and save checkpoint after each epoch
            logger.info('=' * 5 + f' End of EPOCH {epoch} ' + '=' * 5)
            logger.info(f'Train loss (epoch avg): {self.train_loss.avg}')
            val_logs, uncertainties_by_task = self._eval_on_dev(epoch, save_dev_scores=False)
            self._log_training(val_logs)

            model_file = os.path.join(self.output_dir, "model_{}.pt".format(epoch))
            logger.info(f"Saving mt-dnn model to {model_file}")
            self.save(model_file)

    def _eval_on_dev(self, epoch, save_dev_scores):
        log_dict = {}
        dev_loss_agg = AverageMeter()
        dev_loss_by_task = {}
        uncertainties_by_task = {}
        for idx, dataset in enumerate(self.test_datasets_list):
            logger.info(f"Evaluating on dev ds {idx}: {dataset.upper()}")
            prefix = dataset.split("_")[0]
            results = self._predict(idx, prefix, dataset, eval_type='dev', saved_epoch_idx=epoch, save_scores=save_dev_scores)

            avg_loss = results['avg_loss']
            num_samples = results['num_samples']
            dev_loss_agg.update(avg_loss, n=num_samples)
            dev_loss_by_task[dataset] = avg_loss
            logger.info(f"Task {dataset} -- Dev loss: {avg_loss:.3f}")

            metrics = results['metrics']
            for key, val in metrics.items():
                logger.info(f"Task {dataset} -- Dev {key}: {val:.3f}")
                log_dict[f'{dataset}/dev_{key}'] = val

            uncertainty = results['uncertainty']
            logger.info(f"Task {dataset} -- Dev uncertainty: {uncertainty:.3f}")
            log_dict[f'uncertainty_by_task/{dataset}'] = uncertainty
            if prefix not in uncertainties_by_task:
                uncertainties_by_task[prefix] = uncertainty
            else:
                # exploiting the fact that only mnli has two dev sets
                uncertainties_by_task[prefix] += uncertainty
                uncertainties_by_task[prefix] /= 2
        logger.info(f'Dev loss: {dev_loss_agg.avg}')
        log_dict['dev_loss'] = dev_loss_agg.avg
        log_dict.update({f'dev_loss_by_task/{task}': loss
                    for task, loss in dev_loss_by_task.items()})

        self.dev_loss_by_task = [None] * self.num_tasks
        for task_name, loss in dev_loss_by_task.items():
            self.dev_loss_by_task[self.tasks[task_name]] = loss
        self.dev_loss_by_task = np.asarray(self.dev_loss_by_task)

        return log_dict, uncertainties_by_task

    def _log_training(self, val_logs):
        train_loss_by_task = {f'train_loss_by_task/{task}': self.train_loss_by_task[task_idx].avg
                                for task, task_idx in self.tasks.items()
                             }
        train_loss_agg = {'train_loss': self.train_loss.avg}
        loss_weights_by_task = {} 
        if self.config.uncertainty_based_weight or self.config.rate_based_weight:
            for task_name, task_id in self.tasks.items():
                loss_weights_by_task[f'loss_weight/{task_name}'] = self.loss_weights[task_id] if self.loss_weights[task_id] is not None else 1.
        log_dict = {'global_step': self.updates, **train_loss_by_task, **train_loss_agg, **val_logs, **loss_weights_by_task}
        wandb.log(log_dict)


    def _predict(self, eval_ds_idx, eval_ds_prefix, eval_ds_name, eval_type='dev', saved_epoch_idx=None, save_scores=True):
        if eval_type not in {'dev', 'test'}:
            raise ValueError("eval_type must be one of the following: 'dev' or 'test'.")
        is_dev = eval_type == 'dev'

        label_dict = self.task_defs.global_map.get(eval_ds_prefix, None)

        if is_dev:
            data: DataLoader = self.dev_dataloaders_list[eval_ds_idx]
        else:
            data: DataLoader = self.test_dataloaders_list[eval_ds_idx]

        if data is None:
            results = None
        else:
            with torch.no_grad():
                (
                    metrics,
                    predictions,
                    scores,
                    golds,
                    ids,
                    (eval_ds_avg_loss, eval_ds_num_samples),
                    uncertainty,
                ) = self.eval_mode(
                    data,
                    metric_meta=self.task_defs.metric_meta_map[eval_ds_prefix],
                    use_cuda=self.config.cuda,
                    with_label=is_dev,
                    label_mapper=label_dict,
                    task_type=self.task_defs.task_type_map[eval_ds_prefix]
                )
            results = {"metrics": metrics,
                        "predictions": predictions,
                        "uids": ids,
                        "scores": scores,
                        "uncertainty": uncertainty.item()
                        }
            if save_scores:
                score_file_prefix = f"{eval_ds_name}_{eval_type}_scores" \
                                    + f'_{saved_epoch_idx}' if saved_epoch_idx is not None else ""
                score_file = os.path.join(self.output_dir, score_file_prefix + ".json")
                MTDNNCommonUtils.dump(score_file, results)
                if self.config.use_glue_format:
                    official_score_file = os.path.join(self.output_dir, score_file_prefix + ".tsv")
                    submit(official_score_file, results, label_dict)

            results.update({"avg_loss": eval_ds_avg_loss, "num_samples": eval_ds_num_samples})

        return results



    def predict(self, trained_model_chckpt: str = None):
        """
        Inference of model on test datasets
        """

        # Load a trained checkpoint if a valid model checkpoint
        if trained_model_chckpt and gfile.exists(trained_model_chckpt):
            logger.info(f"Running predictions using: {trained_model_chckpt}. This may take 3 minutes.")
            self.load(trained_model_chckpt)
            logger.info("Checkpoint loaded.")

        # test eval
        for idx, dataset in enumerate(self.test_datasets_list):
            prefix = dataset.split("_")[0]
            results = self._predict(idx, prefix, dataset, eval_type='test')
            if results:
                logger.info(f"[new test scores saved for {dataset}.]")
            else:
                logger.info(f"Data not found for {dataset}.")


    def extract(self, batch_meta, batch_data):
        self.network.eval()
        # 'token_id': 0; 'segment_id': 1; 'mask': 2
        inputs = batch_data[:3]
        all_encoder_layers, pooled_output = self.mnetwork.bert(*inputs)
        return all_encoder_layers, pooled_output

    def save(self, filename):
        network_state = dict(
            [(k, v.cpu()) for k, v in self.network.state_dict().items()]
        )
        params = {
            "state": network_state,
            "optimizer": self.optimizer.state_dict(),
            "config": self.config,
        }
        torch.save(params, gfile.GFile(filename, mode='wb'))
        logger.info("model saved to {}".format(filename))

    def load(self, checkpoint):
        model_state_dict = torch.load(gfile.GFile(checkpoint, mode='rb'))
        self.network.load_state_dict(model_state_dict["state"], strict=False)
        self.optimizer.load_state_dict(model_state_dict["optimizer"])
        self.config = model_state_dict["config"]

    def cuda(self):
        self.network.cuda(device=self.config.cuda_device)

    def supported_init_checkpoints(self):
        """List of allowed check points
        """
        return [
            "bert-base-uncased",
            "bert-base-cased",
            "bert-large-uncased",
            "mtdnn-base-uncased",
            "mtdnn-large-uncased",
            "roberta.base",
            "roberta.large",
        ]

    def update_config_with_training_opts(
        self,
        decoder_opts,
        task_types,
        dropout_list,
        loss_types,
        kd_loss_types,
        tasks_nclass_list,
    ):
        # Update configurations with options obtained from preprocessing training data
        setattr(self.config, "decoder_opts", decoder_opts)
        setattr(self.config, "task_types", task_types)
        setattr(self.config, "tasks_dropout_p", dropout_list)
        setattr(self.config, "loss_types", loss_types)
        setattr(self.config, "kd_loss_types", kd_loss_types)
        setattr(self.config, "tasks_nclass_list", tasks_nclass_list)<|MERGE_RESOLUTION|>--- conflicted
+++ resolved
@@ -178,11 +178,8 @@
         self.output_dir = output_dir
 
         self.batch_bald = BatchBALD(num_samples=10, num_draw=500, shuffle_prop=0.0, reverse=True, reduction='mean')
-<<<<<<< HEAD
-=======
         self.loss_weights = [None] * self.num_tasks
 
->>>>>>> 249fa6d3
         # Create the output_dir if it's doesn't exist
         MTDNNCommonUtils.create_directory_if_not_exists(self.output_dir)
 
@@ -650,7 +647,7 @@
 
         # reshuffle all batches; sort them by task_id
         new_batches = [list(self.multitask_train_dataloader) for _ in range(5)]
-        for i in range(len(new_batches)):    
+        for i in range(len(new_batches)):
             random.shuffle(new_batches[i]) # this line somehow helps?
         new_batches = [b for batches in new_batches for b in batches] # flatten
         task_id_by_batch = [batch_meta["task_id"] for batch_meta, _ in new_batches]
@@ -730,9 +727,7 @@
                             self.updates, self.train_loss.avg, time_left
                         )
                     )
-<<<<<<< HEAD
-                    val_logs, uncertainties_by_task = self._eval_on_dev(epoch, save_dev_scores=True)
-=======
+
                     val_logs, uncertainties_by_task = self._eval_on_dev(epoch, save_dev_scores=False)
                     if self.local_updates == FIRST_STEP_TO_LOG:
                         self.initial_train_loss_by_task = np.asarray([loss.avg for loss in self.train_loss_by_task])
@@ -743,7 +738,7 @@
                         current_train_loss_by_task = np.asarray([loss.avg for loss in self.train_loss_by_task])
                         rate_of_training_by_task = current_train_loss_by_task / self.initial_train_loss_by_task
                         self.loss_weights = rate_of_training_by_task / np.mean(rate_of_training_by_task)
->>>>>>> 249fa6d3
+
                     self._log_training(val_logs)
 
                 if self.config.save_per_updates_on and (
@@ -817,7 +812,7 @@
                                 for task, task_idx in self.tasks.items()
                              }
         train_loss_agg = {'train_loss': self.train_loss.avg}
-        loss_weights_by_task = {} 
+        loss_weights_by_task = {}
         if self.config.uncertainty_based_weight or self.config.rate_based_weight:
             for task_name, task_id in self.tasks.items():
                 loss_weights_by_task[f'loss_weight/{task_name}'] = self.loss_weights[task_id] if self.loss_weights[task_id] is not None else 1.
