--- conflicted
+++ resolved
@@ -642,14 +642,10 @@
             return probs
 
         # reshuffle all batches; sort them by task_id
-<<<<<<< HEAD
-        new_batches = [b for _ in range(5) for b in self.multitask_train_dataloader] #list(self.multitask_train_dataloader)
-=======
         new_batches = [list(self.multitask_train_dataloader) for _ in range(5)]
         for i in range(len(new_batches)):    
             random.shuffle(new_batches[i]) # this line somehow helps?
         new_batches = [b for batches in new_batches for b in batches] # flatten
->>>>>>> 91eaee25
         task_id_by_batch = [batch_meta["task_id"] for batch_meta, _ in new_batches]
         batches_by_task = [[] for _ in range(self.num_tasks)]
         for batch_idx, task_id in enumerate(task_id_by_batch):
@@ -662,13 +658,9 @@
             task_id_to_weights[task_id] = weight
 
         # multiply weight by num batches
-<<<<<<< HEAD
         #task_id_to_weights = [weight * len(batches_by_task[task_id]) for task_id, weight in enumerate(task_id_to_weights)]    
 
         task_id_to_weights = np.asarray(task_id_to_weights)
-=======
-        # task_id_to_weights = [weight * len(batches_by_task[task_id]) for task_id, weight in enumerate(task_id_to_weights)]    
->>>>>>> 91eaee25
             
         if self.config.uncertainty_based_weight:
             # rel_loss_weights = (1. / task_id_to_weights)
