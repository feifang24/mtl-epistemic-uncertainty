--- conflicted
+++ resolved
@@ -23,11 +23,8 @@
 MULTI_GPU_ON = False
 MAX_SEQ_LEN = 128
 
-<<<<<<< HEAD
-def train_model(data_dir, debug=False, uncertainty_based_sampling=False, mc_dropout_samples=100, focal_loss=False, batch_bald=False):
-=======
-def train_model(data_dir, uncertainty_based_sampling=False, mc_dropout_samples=100, uncertainty_based_weight=False, rate_based_weight=False, debug=False):
->>>>>>> 249fa6d3
+
+def train_model(data_dir, uncertainty_based_sampling=False, mc_dropout_samples=100, uncertainty_based_weight=False, rate_based_weight=False, focal_loss=False, debug=False):
     # Define Configuration, Tasks and Model Objects
     ROOT_DIR = 'gs://cs330'
     MODEL_ID = datetime.now().strftime('%m%d%H%M')
@@ -49,13 +46,9 @@
                          log_per_updates=LOG_PER_UPDATES,
                          uncertainty_based_sampling=uncertainty_based_sampling,
                          mc_dropout_samples=mc_dropout_samples,
-<<<<<<< HEAD
-                         batch_bald=batch_bald,
-                         focal_loss=focal_loss
-=======
                          uncertainty_based_weight=uncertainty_based_weight,
                          rate_based_weight=rate_based_weight,
->>>>>>> 249fa6d3
+                         focal_loss=focal_loss
                         )
 
     default_data_process_opts = {"header": True, "is_train": True, "multi_snli": False,}
@@ -66,13 +59,10 @@
                     "data_format": "PremiseAndOneHypothesis",
                     "encoder_type": "BERT",
                     "enable_san": True,
-<<<<<<< HEAD
-                    "metric_meta": ["ACC", "F1"],
+                    "metric_meta": ["ACC", "F1", "AUC"],
                     "loss": "CeCriterion" if not focal_loss else "FocalLossCriterion",
-=======
                     "metric_meta": ["ACC", "F1", "AUC"],
                     "loss": "CeCriterion",
->>>>>>> 249fa6d3
                     "kd_loss": "MseCriterion",
                     "n_class": 2,
                     "split_names": default_split_names,
@@ -85,13 +75,9 @@
                     "data_format": "PremiseOnly",
                     "encoder_type": "BERT",
                     "enable_san": False,
-<<<<<<< HEAD
                     "metric_meta": ["ACC"],
                     "loss": "CeCriterion" if not focal_loss else "FocalLossCriterion",
-=======
                     "metric_meta": ["ACC", "F1", "AUC"],
-                    "loss": "CeCriterion",
->>>>>>> 249fa6d3
                     "kd_loss": "MseCriterion",
                     "n_class": 2,
                     "split_names": default_split_names,
@@ -104,7 +90,6 @@
             "data_format": "PremiseAndOneHypothesis",
             "encoder_type": "BERT",
             "enable_san": True,
-<<<<<<< HEAD
             "labels": ["contradiction", "neutral", "entailment"],
             "metric_meta": ["ACC"],
             "loss": "CeCriterion" if not focal_loss else "FocalLossCriterion",
@@ -128,10 +113,7 @@
             "enable_san": True,
             "metric_meta": ["ACC", "F1"],
             "loss": "CeCriterion" if not focal_loss else "FocalLossCriterion",
-=======
             "metric_meta": ["ACC", "F1", "AUC"],
-            "loss": "CeCriterion",
->>>>>>> 249fa6d3
             "kd_loss": "MseCriterion",
             "n_class": 2,
             "split_names": default_split_names,
@@ -182,28 +164,16 @@
     parser.add_argument('--debug', action='store_true')
     parser.add_argument('--uncertainty-based-sampling', action='store_true', help='Use uncertainty based batch sampling')
     parser.add_argument('--mc-dropout-samples', default=100, type=int, help='Number of MC Dropout sampling iterations.')
-<<<<<<< HEAD
     parser.add_argument('--focal-loss', action='store_true', help='Use focal loss.')
-    parser.add_argument('--batch-bald', action='store_true', help='Use batch bald uncertainty.')
-    args = parser.parse_args()
-
-    if args.train:
-        train_model(args.data_dir,
-                    debug=args.debug,
-                    uncertainty_based_sampling=args.uncertainty_based_sampling,
-                    mc_dropout_samples=args.mc_dropout_samples,
-                    batch_bald=args.batch_bald,
-                    focal_loss=args.focal_loss)
-=======
     parser.add_argument('--uncertainty-based-weight', action='store_true', help='Use uncertainty based weight in loss weighting')
     parser.add_argument('--rate-based-weight', action='store_true', help='Use training rate-based weight in loss weighting')
     args = parser.parse_args()
 
     if args.train:
-        train_model(args.data_dir, 
-                    uncertainty_based_sampling=args.uncertainty_based_sampling, 
-                    mc_dropout_samples=args.mc_dropout_samples, 
+        train_model(args.data_dir,
+                    uncertainty_based_sampling=args.uncertainty_based_sampling,
+                    mc_dropout_samples=args.mc_dropout_samples,
                     uncertainty_based_weight=args.uncertainty_based_weight,
                     rate_based_weight=args.rate_based_weight,
-                    debug=args.debug)
->>>>>>> 249fa6d3
+                    focal_loss=args.focal_loss,
+                    debug=args.debug)